#![doc(html_root_url = "https://dtolnay.github.io/syn")]
#![cfg_attr(feature = "cargo-clippy",
            allow(const_static_lifetime, doc_markdown, large_enum_variant, match_bool,
                  redundant_closure))]
#![cfg_attr(feature = "unstable", feature(proc_macro))]

extern crate proc_macro2;
extern crate proc_macro;
extern crate unicode_xid;

#[cfg(any(feature = "printing", feature = "parsing"))]
extern crate quote;

#[cfg(feature = "parsing")]
#[macro_use]
#[doc(hidden)]
pub mod parsers;

#[macro_use]
mod macros;

#[cfg(feature = "parsing")]
#[doc(hidden)]
#[macro_use]
pub mod helper;

#[macro_use]
pub mod token;

mod attr;
pub use attr::{AttrStyle, Attribute, MetaItem, MetaItemList, MetaNameValue, NestedMetaItem};

mod data;
pub use data::{Field, Variant, VariantData, VisCrate, VisInherited, VisPublic, VisRestricted,
               Visibility};

mod expr;
pub use expr::{Expr, ExprAddrOf, ExprArray, ExprAssign, ExprAssignOp, ExprBinary, ExprBlock,
               ExprBox, ExprBreak, ExprCall, ExprCast, ExprCatch, ExprClosure, ExprContinue,
               ExprField, ExprForLoop, ExprGroup, ExprIf, ExprIfLet, ExprInPlace, ExprIndex,
               ExprKind, ExprLoop, ExprMatch, ExprMethodCall, ExprParen, ExprPath, ExprRange,
               ExprRepeat, ExprRet, ExprStruct, ExprTry, ExprTuple, ExprType,
               ExprUnary, ExprUnsafe, ExprWhile, ExprWhileLet, ExprYield};

#[cfg(feature = "full")]
pub use expr::{Arm, BindingMode, Block, CaptureBy, FieldPat, FieldValue, Index, InPlaceKind, Local,
               Member, Pat, PatBox, PatIdent, PatLit, PatPath, PatRange, PatRef, PatSlice,
               PatStruct, PatTuple, PatTupleStruct, PatWild, RangeLimits, Stmt};

mod generics;
pub use generics::{BoundLifetimes, ConstParam, GenericParam, Generics, LifetimeDef,
                   TraitBoundModifier, TypeParam, TypeParamBound, WhereBoundPredicate,
                   WhereClause, WhereEqPredicate, WherePredicate, WhereRegionPredicate};
#[cfg(feature = "printing")]
pub use generics::{ImplGenerics, Turbofish, TypeGenerics};

mod ident;
pub use ident::Ident;

#[cfg(feature = "full")]
mod item;
#[cfg(feature = "full")]
pub use item::{ArgCaptured, ArgSelf, ArgSelfRef, Constness, Defaultness, FnArg, FnDecl,
               ForeignItem, ForeignItemFn, ForeignItemStatic, ForeignItemType, ImplItem,
               ImplItemConst, ImplItemMacro, ImplItemMethod, ImplItemType, ImplPolarity, Item,
               ItemConst, ItemDefaultImpl, ItemEnum, ItemExternCrate, ItemFn, ItemForeignMod,
               ItemImpl, ItemMacro, ItemMacro2, ItemMod, ItemStatic, ItemStruct, ItemTrait,
               ItemType, ItemUnion, ItemUse, MethodSig, TraitItem, TraitItemConst, TraitItemMacro,
               TraitItemMethod, TraitItemType, UseGlob, UseList, UsePath, UseTree};

#[cfg(feature = "full")]
mod file;
#[cfg(feature = "full")]
pub use file::File;

mod lifetime;
pub use lifetime::Lifetime;

mod lit;
pub use lit::{Lit, LitKind};

mod mac;
pub use mac::Macro;

mod derive;
pub use derive::{Body, BodyEnum, BodyStruct, DeriveInput};

mod op;
pub use op::{BinOp, UnOp};

mod ty;
pub use ty::{Abi, AbiKind, AngleBracketedGenericArguments, BareFnArg, BareFnArgName, BareFnType,
             GenericArgument, MutType, Mutability, ParenthesizedGenericArguments, Path,
             PathArguments, PathSegment, PolyTraitRef, QSelf, ReturnType, Type, TypeArray,
             TypeBareFn, TypeBinding, TypeGroup, TypeImplTrait, TypeInfer, TypeNever, TypeParen,
             TypePath, TypePtr, TypeReference, TypeSlice, TypeTraitObject, TypeTuple, Unsafety};
#[cfg(feature = "printing")]
pub use ty::PathTokens;

#[cfg(feature = "parsing")]
mod cursor;
#[cfg(feature = "parsing")]
pub mod synom;
pub mod delimited;
#[cfg(feature = "parsing")]
mod tt;

mod gen {
    #[cfg(feature = "visit")]
    pub mod visit;

    #[cfg(feature = "visit_mut")]
    pub mod visit_mut;

    #[cfg(feature = "fold")]
    pub mod fold;

<<<<<<< HEAD
    #[cfg(feature = "unstable")]
    pub mod spanned;
=======
    #[path = "../gen_helper.rs"]
    mod helper;
>>>>>>> 1e01f9cb
}

pub use gen::*;

////////////////////////////////////////////////////////////////////////////////

#[cfg(feature = "parsing")]
use synom::Synom;
#[cfg(feature = "parsing")]
use cursor::SynomBuffer;

#[cfg(feature = "parsing")]
mod error;
#[cfg(feature = "parsing")]
use error::ParseError;

// Not public API.
#[cfg(feature = "parsing")]
#[doc(hidden)]
pub use error::parse_error;

/// Parse tokens of source code into the chosen syn data type.
///
/// This is preferred over parsing a string because tokens are able to preserve
/// information about where in the user's code they were originally written (the
/// "span" of the token), possibly allowing the compiler to produce better error
/// messages.
///
/// # Examples
///
/// ```rust
/// extern crate proc_macro;
/// use proc_macro::TokenStream;
///
/// extern crate syn;
///
/// #[macro_use]
/// extern crate quote;
///
/// use syn::DeriveInput;
///
/// # const IGNORE_TOKENS: &str = stringify! {
/// #[proc_macro_derive(MyMacro)]
/// # };
/// pub fn my_macro(input: TokenStream) -> TokenStream {
///     // Parse the tokens into a syntax tree
///     let ast: DeriveInput = syn::parse(input).unwrap();
///
///     // Build the output, possibly using quasi-quotation
///     let expanded = quote! {
///         /* ... */
///     };
///
///     // Convert into a token stream and return it
///     expanded.into()
/// }
/// #
/// # fn main() {}
/// ```
#[cfg(feature = "parsing")]
pub fn parse<T>(tokens: proc_macro::TokenStream) -> Result<T, ParseError>
where
    T: Synom,
{
    _parse(tokens.into())
}

#[cfg(feature = "parsing")]
fn _parse<T>(tokens: proc_macro2::TokenStream) -> Result<T, ParseError>
where
    T: Synom,
{
    let buf = SynomBuffer::new(tokens);
    let result = T::parse(buf.begin());
    let err = match result {
        Ok((rest, t)) => {
            if rest.eof() {
                return Ok(t);
            } else if rest == buf.begin() {
                // parsed nothing
                ParseError::new("failed to parse anything")
            } else {
                ParseError::new("failed to parse all tokens")
            }
        }
        Err(err) => err,
    };
    match T::description() {
        Some(s) => Err(ParseError::new(format!("failed to parse {}: {}", s, err))),
        None => Err(err),
    }
}

/// Parse a `quote::Tokens` of Rust code into the chosen syn data type.
///
/// # Examples
///
/// ```rust
/// extern crate syn;
/// #
/// # #[macro_use]
/// # extern crate quote;
/// #
/// # type Result<T> = std::result::Result<T, Box<std::error::Error>>;
///
/// use syn::Expr;
///
/// fn run() -> Result<()> {
///     let code = quote!(assert_eq!(u8::max_value(), 255));
///     let expr = syn::parse_tokens::<Expr>(code)?;
///     println!("{:#?}", expr);
///     Ok(())
/// }
/// #
/// # fn main() { run().unwrap() }
/// ```
#[cfg(feature = "parsing")]
pub fn parse_tokens<T: Synom>(tokens: quote::Tokens) -> Result<T, ParseError> {
    _parse(tokens.into())
}

/// Parse a string of Rust code into the chosen syn data type.
///
/// # Examples
///
/// ```rust
/// extern crate syn;
/// #
/// #
/// # type Result<T> = std::result::Result<T, Box<std::error::Error>>;
///
/// use syn::Expr;
///
/// fn run() -> Result<()> {
///     let code = "assert_eq!(u8::max_value(), 255)";
///     let expr = syn::parse_str::<Expr>(code)?;
///     println!("{:#?}", expr);
///     Ok(())
/// }
/// #
/// # fn main() { run().unwrap() }
/// ```
#[cfg(feature = "parsing")]
pub fn parse_str<T: Synom>(s: &str) -> Result<T, ParseError> {
    match s.parse() {
        Ok(tts) => _parse(tts),
        Err(_) => Err(ParseError::new("error while lexing input string")),
    }
}

// FIXME the name parse_file makes it sound like you might pass in a path to a
// file, rather than the content.
/// Parse the content of a file of Rust code.
///
/// This is different from `syn::parse_str::<File>(content)` in two ways:
///
/// - It discards a leading byte order mark `\u{FEFF}` if the file has one.
/// - It preserves the shebang line of the file, such as `#!/usr/bin/env rustx`.
///
/// If present, either of these would be an error using `from_str`.
///
/// # Examples
///
/// ```rust,no_run
/// extern crate syn;
/// #
/// #
/// # type Result<T> = std::result::Result<T, Box<std::error::Error>>;
///
/// use std::fs::File;
/// use std::io::Read;
///
/// fn run() -> Result<()> {
///     let mut file = File::open("path/to/code.rs")?;
///     let mut content = String::new();
///     file.read_to_string(&mut content)?;
///
///     let ast = syn::parse_file(&content)?;
///     if let Some(shebang) = ast.shebang {
///         println!("{}", shebang);
///     }
///     println!("{} items", ast.items.len());
///
///     Ok(())
/// }
/// #
/// # fn main() { run().unwrap() }
/// ```
#[cfg(all(feature = "parsing", feature = "full"))]
pub fn parse_file(mut content: &str) -> Result<File, ParseError> {
    // Strip the BOM if it is present
    const BOM: &'static str = "\u{feff}";
    if content.starts_with(BOM) {
        content = &content[BOM.len()..];
    }

    let mut shebang = None;
    if content.starts_with("#!") && !content.starts_with("#![") {
        if let Some(idx) = content.find('\n') {
            shebang = Some(content[..idx].to_string());
            content = &content[idx..];
        } else {
            shebang = Some(content.to_string());
            content = "";
        }
    }

    let mut file: File = parse_str(content)?;
    file.shebang = shebang;
    Ok(file)
}

#[cfg(feature = "printing")]
struct TokensOrDefault<'a, T: 'a>(&'a Option<T>);

#[cfg(feature = "printing")]
impl<'a, T> quote::ToTokens for TokensOrDefault<'a, T>
where
    T: quote::ToTokens + Default,
{
    fn to_tokens(&self, tokens: &mut quote::Tokens) {
        match *self.0 {
            Some(ref t) => t.to_tokens(tokens),
            None => T::default().to_tokens(tokens),
        }
    }
}<|MERGE_RESOLUTION|>--- conflicted
+++ resolved
@@ -115,13 +115,11 @@
     #[cfg(feature = "fold")]
     pub mod fold;
 
-<<<<<<< HEAD
     #[cfg(feature = "unstable")]
     pub mod spanned;
-=======
+
     #[path = "../gen_helper.rs"]
     mod helper;
->>>>>>> 1e01f9cb
 }
 
 pub use gen::*;
